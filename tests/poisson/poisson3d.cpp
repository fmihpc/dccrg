/*
Tests the parallel Poisson solver implemented on top of dccrg in 3d.

Copyright 2012, 2013, 2014 Finnish Meteorological Institute
Copyright 2014 Ilja Honkonen

This program is free software: you can redistribute it and/or modify
it under the terms of the GNU Lesser General Public License version 3
as published by the Free Software Foundation.

This program is distributed in the hope that it will be useful,
but WITHOUT ANY WARRANTY; without even the implied warranty of
MERCHANTABILITY or FITNESS FOR A PARTICULAR PURPOSE. See the
GNU Lesser General Public License for more details.

You should have received a copy of the GNU Lesser General Public License
along with this program. If not, see <http://www.gnu.org/licenses/>.
*/

#include "boost/foreach.hpp"
#include "boost/mpi.hpp"
#include "boost/program_options.hpp"
#include "boost/static_assert.hpp"
#include "cmath"
#include "cstdlib"
#include "iostream"
#include "stdint.h"
#include "unordered_map"
#include "vector"

#include "dccrg.hpp"
#include "dccrg_cartesian_geometry.hpp"

#include "poisson_solve.hpp"


using namespace boost::mpi;
using namespace dccrg;
using namespace std;


int Poisson_Cell::transfer_switch = Poisson_Cell::INIT;


/*
Returns the analytic solution to the test Poisson's equation.
*/
double get_solution_value(const double x, const double y, const double z)
{
	return sin(x) * cos(2 * y) * sin(z/4);
}

double get_rhs_value(const double x, const double y, const double z)
{
	return -(81.0 / 16.0) * get_solution_value(x, y, z);
}


/*
<<<<<<< HEAD
Offsets solution in given grid so that average is equal to analytic solution.
*/
template<class Geometry> void normalize_solution(
	const std::vector<uint64_t>& cells,
	dccrg::Dccrg<Poisson_Cell, Geometry>& grid
) {
	double avg_solved = 0, avg_analytic = 0, divisor = 0;
	for(const auto& cell: cells) {

		const int ref_lvl = grid.get_refinement_level(cell);
		if (ref_lvl < 0) {
			std::cerr << __FILE__ << ":" << __LINE__
				<< " Got invalid refinement level for cell " << cell
				<< std::endl;
			abort();
		}
		const double value_factor = 1.0 / std::pow(double(8), double(ref_lvl));
		divisor += value_factor;

		const auto cell_center = grid.geometry.get_center(cell);
		avg_analytic += value_factor * get_solution_value(
			cell_center[0],
			cell_center[1],
			cell_center[2]
		);

		Poisson_Cell* const cell_data = grid[cell];
		if (cell_data == NULL) {
			std::cerr << __FILE__ << ":" << __LINE__
				<< " No data for last cell " << cell
				<< std::endl;
			abort();
		}

		avg_solved += value_factor * cell_data->solution;
	}
	avg_analytic /= divisor;
	avg_solved /= divisor;

	for(const auto& cell: cells) {
		Poisson_Cell* const cell_data = grid[cell];
		if (cell_data == NULL) {
			std::cerr << __FILE__ << ":" << __LINE__
				<< " No data for last cell " << cell
				<< std::endl;
			abort();
		}

		cell_data->solution -= avg_solved - avg_analytic;
	}
}

/*
=======
>>>>>>> 387de21e
Returns the p-norm of the difference of solution from exact.

Solution in refined cells is averaged to refinement level 0
cells before calculating norm.
*/
template<class Geometry> double get_p_norm(
	const std::vector<uint64_t>& cells,
	const dccrg::Dccrg<Poisson_Cell, Geometry>& grid,
	const double p_of_norm
) {
	std::unordered_map<uint64_t, double> avg_solution;

	for(const auto& cell: cells) {
		const Poisson_Cell* const data = grid[cell];
		if (data == NULL) {
			std::cerr << __FILE__ << ":" << __LINE__
				<< " No data for last cell " << cell
				<< std::endl;
			abort();
		}

		const uint64_t lvl_0_parent = grid.mapping.get_level_0_parent(cell);
		if (lvl_0_parent == dccrg::error_cell) {
			std::cerr << __FILE__ << ":" << __LINE__ << std::endl;
			abort();
		}

		if (avg_solution.count(lvl_0_parent) == 0) {
			avg_solution[lvl_0_parent] = 0;
		}

		const int ref_lvl = grid.get_refinement_level(cell);
		if (ref_lvl < 0) {
			std::cerr << __FILE__ << ":" << __LINE__ << std::endl;
			abort();
		}

		avg_solution.at(lvl_0_parent) += data->solution / std::pow(8.0, double(ref_lvl));
	}

	double local = 0, global = 0;
	for (const auto& item: avg_solution) {
		const uint64_t cell = item.first;
		const double solution = item.second;

		const auto cell_center = grid.geometry.get_center(cell);
		const double analytic_solution = get_solution_value(
			cell_center[0],
			cell_center[1],
			cell_center[2]
		);

		local += std::pow(
			std::fabs(solution - analytic_solution),
			p_of_norm
		);
	}
	MPI_Comm comm = grid.get_communicator();
	MPI_Allreduce(&local, &global, 1, MPI_DOUBLE, MPI_SUM, comm);
	MPI_Comm_free(&comm);
	global = std::pow(global, 1.0 / p_of_norm);

	return global;
}


int main(int argc, char* argv[])
{
	environment env(argc, argv);
	communicator comm;

	float zoltan_version;
	if (Zoltan_Initialize(argc, argv, &zoltan_version) != ZOLTAN_OK) {
	    cerr << "Zoltan_Initialize failed" << endl;
	    return EXIT_FAILURE;
	}

	const uint64_t
		cells_x = 8,
		cells_y = 8,
		cells_z = 8;

	const double
		cell_length_x = 2 * M_PI / cells_x,
		cell_length_y = 1 * M_PI / cells_y,
		cell_length_z = 8 * M_PI / cells_z;

	Dccrg<Poisson_Cell, Cartesian_Geometry> grid;

	const std::array<uint64_t, 3> grid_size = {{cells_x, cells_y, cells_z}};
	grid.initialize(grid_size, comm, "RANDOM", 0, -1, true, true, true);

	Cartesian_Geometry::Parameters geom_params;
	geom_params.start[0] =
	geom_params.start[1] =
	geom_params.start[2] = 0;
	geom_params.level_0_cell_length[0] = cell_length_x;
	geom_params.level_0_cell_length[1] = cell_length_y;
	geom_params.level_0_cell_length[2] = cell_length_z;
	grid.set_geometry(geom_params);

	// refine after balance so all children stay on the same process
	grid.balance_load();

	// refine middle cells a few times
	for (size_t count = 0; count < 2; count++) {
		const std::vector<uint64_t> temp_cells = grid.get_cells();

		for(const auto& cell: temp_cells) {
			const auto
				cell_start = grid.geometry.get_min(cell),
				cell_end = grid.geometry.get_max(cell);

			if (
				(cell_start[0] < 1.01 * M_PI and cell_end[0] > 0.99 * M_PI)
				and (cell_start[1] < 0.51 * M_PI and cell_end[1] > 0.49 * M_PI)
				and (cell_start[2] < 4.01 * M_PI and cell_end[2] > 3.99 * M_PI)
			) {
				grid.refine_completely(cell);
			}
		}

		grid.stop_refining();
	}

	const std::vector<uint64_t> cells = grid.get_cells();

	// initialize
	for(const auto& cell: cells) {
		Poisson_Cell* const cell_data = grid[cell];

		if (cell_data == NULL) {
			std::cerr << __FILE__ << ":" << __LINE__
				<< " No data for cell " << cell
				<< std::endl;
			abort();
		}

		const auto cell_center = grid.geometry.get_center(cell);

		cell_data->solution = 0;
		cell_data->rhs = get_rhs_value(
			cell_center[0],
			cell_center[1],
			cell_center[2]
		);
	}

	Poisson_Solve solver;
	solver.solve(cells, grid);

	const double
		p_of_norm = 2,
		norm  = get_p_norm(cells, grid, p_of_norm);

	if (comm.rank() == 0) {
		//cout << "Norm: " << norm << endl;
	}

	if (norm < 0.35) {
		if (comm.rank() == 0) {
			cout << "PASSED" << endl;
		}
		return EXIT_SUCCESS;
	} else {
		if (comm.rank() == 0) {
			cout << "FAILED" << endl;
		}
		return EXIT_FAILURE;
	}
}
<|MERGE_RESOLUTION|>--- conflicted
+++ resolved
@@ -17,10 +17,7 @@
 along with this program. If not, see <http://www.gnu.org/licenses/>.
 */
 
-#include "boost/foreach.hpp"
 #include "boost/mpi.hpp"
-#include "boost/program_options.hpp"
-#include "boost/static_assert.hpp"
 #include "cmath"
 #include "cstdlib"
 #include "iostream"
@@ -57,62 +54,6 @@
 
 
 /*
-<<<<<<< HEAD
-Offsets solution in given grid so that average is equal to analytic solution.
-*/
-template<class Geometry> void normalize_solution(
-	const std::vector<uint64_t>& cells,
-	dccrg::Dccrg<Poisson_Cell, Geometry>& grid
-) {
-	double avg_solved = 0, avg_analytic = 0, divisor = 0;
-	for(const auto& cell: cells) {
-
-		const int ref_lvl = grid.get_refinement_level(cell);
-		if (ref_lvl < 0) {
-			std::cerr << __FILE__ << ":" << __LINE__
-				<< " Got invalid refinement level for cell " << cell
-				<< std::endl;
-			abort();
-		}
-		const double value_factor = 1.0 / std::pow(double(8), double(ref_lvl));
-		divisor += value_factor;
-
-		const auto cell_center = grid.geometry.get_center(cell);
-		avg_analytic += value_factor * get_solution_value(
-			cell_center[0],
-			cell_center[1],
-			cell_center[2]
-		);
-
-		Poisson_Cell* const cell_data = grid[cell];
-		if (cell_data == NULL) {
-			std::cerr << __FILE__ << ":" << __LINE__
-				<< " No data for last cell " << cell
-				<< std::endl;
-			abort();
-		}
-
-		avg_solved += value_factor * cell_data->solution;
-	}
-	avg_analytic /= divisor;
-	avg_solved /= divisor;
-
-	for(const auto& cell: cells) {
-		Poisson_Cell* const cell_data = grid[cell];
-		if (cell_data == NULL) {
-			std::cerr << __FILE__ << ":" << __LINE__
-				<< " No data for last cell " << cell
-				<< std::endl;
-			abort();
-		}
-
-		cell_data->solution -= avg_solved - avg_analytic;
-	}
-}
-
-/*
-=======
->>>>>>> 387de21e
 Returns the p-norm of the difference of solution from exact.
 
 Solution in refined cells is averaged to refinement level 0
