/*
Tests the parallel Poisson solver implemented on top of dccrg in 2d.

Copyright 2012, 2013, 2014 Finnish Meteorological Institute
Copyright 2014 Ilja Honkonen

This program is free software: you can redistribute it and/or modify
it under the terms of the GNU Lesser General Public License version 3
as published by the Free Software Foundation.

This program is distributed in the hope that it will be useful,
but WITHOUT ANY WARRANTY; without even the implied warranty of
MERCHANTABILITY or FITNESS FOR A PARTICULAR PURPOSE. See the
GNU Lesser General Public License for more details.

You should have received a copy of the GNU Lesser General Public License
along with this program. If not, see <http://www.gnu.org/licenses/>.
*/

#include "boost/foreach.hpp"
#include "boost/mpi.hpp"
#include "boost/program_options.hpp"
#include "boost/static_assert.hpp"
#include "cmath"
#include "cstdlib"
#include "iostream"
#include "stdint.h"
#include "vector"

#include "dccrg.hpp"
#include "dccrg_cartesian_geometry.hpp"

#include "poisson_solve.hpp"


using namespace boost::mpi;
using namespace dccrg;
using namespace std;


int Poisson_Cell::transfer_switch = Poisson_Cell::INIT;


/*
Returns the analytic solution to the test Poisson's equation.
*/
double get_solution_value(const double x, const double y)
{
	return sin(x) * cos(2 * y);
}

double get_rhs_value(const double x, const double y)
{
	return -5 * get_solution_value(x, y);
}


/*
<<<<<<< HEAD
Offsets solution in given grid so that average is equal to analytic solution.
*/
template<class Geometry> void normalize_solution(
	const std::vector<uint64_t>& cells,
	dccrg::Dccrg<Poisson_Cell, Geometry>& grid
) {
	if (cells.size() == 0) {
		return;
	}

	double avg_solved = 0, avg_analytic = 0;
	BOOST_FOREACH(const uint64_t cell, cells) {

		const auto cell_center = grid.geometry.get_center(cell);
		if (grid.length.get()[0] == 1) {
			avg_analytic += get_solution_value(
				cell_center[1],
				cell_center[2]
			);
		} else if (grid.length.get()[1] == 1) {
			avg_analytic += get_solution_value(
				cell_center[0],
				cell_center[2]
			);
		} else if (grid.length.get()[2] == 1) {
			avg_analytic += get_solution_value(
				cell_center[0],
				cell_center[1]
			);
		}

		Poisson_Cell* const cell_data = grid[cell];
		if (cell_data == NULL) {
			std::cerr << __FILE__ << ":" << __LINE__
				<< " No data for last cell " << cell
				<< std::endl;
			abort();
		}

		avg_solved += cell_data->solution;
	}
	avg_analytic /= cells.size();
	avg_solved /= cells.size();

	BOOST_FOREACH(const uint64_t cell, cells) {
		Poisson_Cell* const cell_data = grid[cell];
		if (cell_data == NULL) {
			std::cerr << __FILE__ << ":" << __LINE__
				<< " No data for last cell " << cell
				<< std::endl;
			abort();
		}

		cell_data->solution -= avg_solved - avg_analytic;
	}
}


/*
=======
>>>>>>> 387de21e
Returns the p-norm of the difference of solution from exact.
*/
template<class Geometry> double get_p_norm(
	const std::vector<uint64_t>& cells,
	const dccrg::Dccrg<Poisson_Cell, Geometry>& grid,
	const double p_of_norm
) {
	int dimensions = 0;
	if (grid.length.get()[0] > 1) {
		dimensions++;
	}
	if (grid.length.get()[1] > 1) {
		dimensions++;
	}
	if (grid.length.get()[2] > 1) {
		dimensions++;
	}
	if (dimensions != 2) {
		std::cerr << __FILE__ << ":" << __LINE__
			<< " Invalid number of dimensions: " << dimensions
			<< std::endl;
		abort();
	}

	double local = 0, global = 0;
	BOOST_FOREACH(const uint64_t cell, cells) {
		Poisson_Cell* data = grid[cell];
		if (data == NULL) {
			std::cerr << __FILE__ << ":" << __LINE__
				<< " No data for last cell " << cell
				<< std::endl;
			abort();
		}

		double analytic_solution = std::numeric_limits<double>::max();
		const std::array<double, 3> cell_center = grid.geometry.get_center(cell);

		if (grid.length.get()[0] == 1) {
			analytic_solution = get_solution_value(
				cell_center[1],
				cell_center[2]
			);
		} else if (grid.length.get()[1] == 1) {
			analytic_solution = get_solution_value(
				cell_center[0],
				cell_center[2]
			);
		} else if (grid.length.get()[2] == 1) {
			analytic_solution = get_solution_value(
				cell_center[0],
				cell_center[1]
			);
		}

		local += std::pow(
			fabs(data->solution - analytic_solution),
			p_of_norm
		);
	}
	MPI_Comm temp = grid.get_communicator();
	MPI_Allreduce(&local, &global, 1, MPI_DOUBLE, MPI_SUM, temp);
	MPI_Comm_free(&temp);
	global = std::pow(global, 1.0 / p_of_norm);

	return global;
}


int main(int argc, char* argv[])
{
	environment env(argc, argv);
	communicator comm;

	float zoltan_version;
	if (Zoltan_Initialize(argc, argv, &zoltan_version) != ZOLTAN_OK) {
	    cerr << "Zoltan_Initialize failed" << endl;
	    return EXIT_FAILURE;
	}

	int success = 0, global_success = 0; // > 0 means failure

	double
		old_norm_n_n_x = std::numeric_limits<double>::max(),
		old_norm_n_n_y = std::numeric_limits<double>::max(),
		old_norm_n_n_z = std::numeric_limits<double>::max(),
		old_norm_2n_n_x = std::numeric_limits<double>::max(),
		old_norm_2n_n_y = std::numeric_limits<double>::max(),
		old_norm_2n_n_z = std::numeric_limits<double>::max(),
		old_norm_n_2n_x = std::numeric_limits<double>::max(),
		old_norm_n_2n_y = std::numeric_limits<double>::max(),
		old_norm_n_2n_z = std::numeric_limits<double>::max();

	// check with number of cells: 2, 2; 4, 2; 2, 4; 4, 4; 8, 4; 4, 8; 8, 8; ...
	const size_t max_number_of_cells = 128; // per dimension
	size_t current_cells_min = 4, current_cells_max = 2 * current_cells_min;

	for (size_t cells_y = current_cells_min; cells_y <= current_cells_max; cells_y *= 2)
	for (size_t cells_x = current_cells_min; cells_x <= current_cells_max; cells_x *= 2) {

		if (cells_y == 2 * cells_x) {
			current_cells_min = current_cells_max;
			if (current_cells_max < max_number_of_cells) {
				current_cells_max *= 2;
			}
		}

		const double
			cell_length_x = 2 * M_PI / cells_x,
			cell_length_y = 1 * M_PI / cells_y;

		/*
		Parallel 2d solution in each dimension
		*/

		Poisson_Solve solver;
		//solver.set_verbosity(true);
		Dccrg<Poisson_Cell, Cartesian_Geometry> grid_x, grid_y, grid_z;

		const std::array<uint64_t, 3>
			grid_length_x = {{1, cells_x, cells_y}},
			grid_length_y = {{cells_x, 1, cells_y}},
			grid_length_z = {{cells_x, cells_y, 1}};

		grid_x.initialize(grid_length_x, comm, "RCB", 0, 0, true, true, true);
		grid_y.initialize(grid_length_y, comm, "RCB", 0, 0, true, true, true);
		grid_z.initialize(grid_length_z, comm, "RCB", 0, 0, true, true, true);

		Cartesian_Geometry::Parameters geom_params;
		geom_params.start[0] =
		geom_params.start[1] =
		geom_params.start[2] = 0;
		geom_params.level_0_cell_length[0] =
		geom_params.level_0_cell_length[1] =
		geom_params.level_0_cell_length[2] = 1;

		geom_params.level_0_cell_length[1] = cell_length_x;
		geom_params.level_0_cell_length[2] = cell_length_y;
		grid_x.set_geometry(geom_params);
		geom_params.level_0_cell_length[1] = 1;
		geom_params.level_0_cell_length[2] = 1;

		geom_params.level_0_cell_length[0] = cell_length_x;
		geom_params.level_0_cell_length[2] = cell_length_y;
		grid_y.set_geometry(geom_params);
		geom_params.level_0_cell_length[0] = 1;
		geom_params.level_0_cell_length[2] = 1;

		geom_params.level_0_cell_length[0] = cell_length_x;
		geom_params.level_0_cell_length[1] = cell_length_y;
		grid_z.set_geometry(geom_params);
		geom_params.level_0_cell_length[0] = 1;
		geom_params.level_0_cell_length[1] = 1;

		const std::vector<uint64_t> initial_cells = grid_x.get_cells();

		// emulate RANDOM load balance but make local cells identical in grid_x, y and z
		BOOST_FOREACH(const uint64_t cell, initial_cells) {
			const int target_process = cell % comm.size();
			grid_x.pin(cell, target_process);
			grid_y.pin(cell, target_process);
			grid_z.pin(cell, target_process);
		}
		grid_x.balance_load(false);
		grid_y.balance_load(false);
		grid_z.balance_load(false);
		grid_x.unpin_all_cells();
		grid_y.unpin_all_cells();
		grid_z.unpin_all_cells();

		const std::vector<uint64_t> cells = grid_x.get_cells();

		// initialize
		BOOST_FOREACH(const uint64_t cell, cells) {
			Poisson_Cell
				*data_x = grid_x[cell],
				*data_y = grid_y[cell],
				*data_z = grid_z[cell];

			if (data_x == NULL || data_y == NULL || data_z == NULL) {
				std::cerr << __FILE__ << ":" << __LINE__
					<< " No data for cell " << cell
					<< std::endl;
				abort();
			}

			const std::array<double, 3>
				cell_center_x = grid_x.geometry.get_center(cell),
				cell_center_y = grid_y.geometry.get_center(cell),
				cell_center_z = grid_z.geometry.get_center(cell);

			data_x->rhs = get_rhs_value(
				cell_center_x[1],
				cell_center_x[2]
			);
			data_y->rhs = get_rhs_value(
				cell_center_y[0],
				cell_center_y[2]
			);
			data_z->rhs = get_rhs_value(
				cell_center_z[0],
				cell_center_z[1]
			);

			data_x->solution =
			data_y->solution =
			data_z->solution = 0;
		}

		solver.solve(cells, grid_x);
		solver.solve(cells, grid_y);
		solver.solve(cells, grid_z);

		// check that parallel solutions with more cells have smaller norms
		const double
			p_of_norm = 2,
			norm_x  = get_p_norm(cells, grid_x, p_of_norm),
			norm_y  = get_p_norm(cells, grid_y, p_of_norm),
			norm_z  = get_p_norm(cells, grid_z, p_of_norm);

		if (cells_x == cells_y) {

			if (norm_x > old_norm_n_n_x) {
				success = 1;
				if (comm.rank() == 0) {
					std::cerr << __FILE__ << ":" << __LINE__
						<< " " << p_of_norm
						<< "-norm between x and analytic is too large with "
						<< cells_x << "x" << cells_y
						<< " cells: " << norm_x
						<< ", should be <= " << old_norm_n_n_x
						<< std::endl;
				}
			}
			old_norm_n_n_x = norm_x;

			if (norm_y > old_norm_n_n_y) {
				success = 1;
				if (comm.rank() == 0) {
					std::cerr << __FILE__ << ":" << __LINE__
						<< " " << p_of_norm
						<< "-norm between y and analytic is too large with "
						<< cells_x << "x" << cells_y
						<< " cells: " << norm_y
						<< ", should be <= " << old_norm_n_n_y
						<< std::endl;
				}
			}
			old_norm_n_n_y = norm_y;

			if (norm_z > old_norm_n_n_z) {
				success = 1;
				if (comm.rank() == 0) {
					std::cerr << __FILE__ << ":" << __LINE__
						<< " " << p_of_norm
						<< "-norm between z and analytic is too large with "
						<< cells_x << "x" << cells_y
						<< " cells: " << norm_z
						<< ", should be <= " << old_norm_n_n_z
						<< std::endl;
				}
			}
			old_norm_n_n_z = norm_z;

		}

		if (cells_x == 2 * cells_y) {

			if (norm_x > old_norm_n_2n_x) {
				success = 1;
				if (comm.rank() == 0) {
					std::cerr << __FILE__ << ":" << __LINE__
						<< " " << p_of_norm
						<< "-norm between x and analytic is too large with "
						<< cells_x << "x" << cells_y
						<< " cells: " << norm_x
						<< ", should be <= " << old_norm_n_2n_x
						<< std::endl;
				}
			}
			old_norm_n_2n_x = norm_x;

			if (norm_y > old_norm_n_2n_y) {
				success = 1;
				if (comm.rank() == 0) {
					std::cerr << __FILE__ << ":" << __LINE__
						<< " " << p_of_norm
						<< "-norm between y and analytic is too large with "
						<< cells_x << "x" << cells_y
						<< " cells: " << norm_y
						<< ", should be <= " << old_norm_n_2n_y
						<< std::endl;
				}
			}
			old_norm_n_2n_y = norm_y;

			if (norm_z > old_norm_n_2n_z) {
				success = 1;
				if (comm.rank() == 0) {
					std::cerr << __FILE__ << ":" << __LINE__
						<< " " << p_of_norm
						<< "-norm between z and analytic is too large with "
						<< cells_x << "x" << cells_y
						<< " cells: " << norm_z
						<< ", should be <= " << old_norm_n_2n_z
						<< std::endl;
				}
			}
			old_norm_n_2n_z = norm_z;

		}

		if (2 * cells_x == cells_y) {

			if (norm_x > old_norm_2n_n_x) {
				success = 1;
				if (comm.rank() == 0) {
					std::cerr << __FILE__ << ":" << __LINE__
						<< " " << p_of_norm
						<< "-norm between x and analytic is too large with "
						<< cells_x << "x" << cells_y
						<< " cells: " << norm_x
						<< ", should be <= " << old_norm_2n_n_x
						<< std::endl;
				}
			}
			old_norm_2n_n_x = norm_x;

			if (norm_y > old_norm_2n_n_y) {
				success = 1;
				if (comm.rank() == 0) {
					std::cerr << __FILE__ << ":" << __LINE__
						<< " " << p_of_norm
						<< "-norm between y and analytic is too large with "
						<< cells_x << "x" << cells_y
						<< " cells: " << norm_y
						<< ", should be <= " << old_norm_2n_n_y
						<< std::endl;
				}
			}
			old_norm_2n_n_y = norm_y;

			if (norm_z > old_norm_2n_n_z) {
				success = 1;
				if (comm.rank() == 0) {
					std::cerr << __FILE__ << ":" << __LINE__
						<< " " << p_of_norm
						<< "-norm between z and analytic is too large with "
						<< cells_x << "x" << cells_y
						<< " cells: " << norm_z
						<< ", should be <= " << old_norm_2n_n_z
						<< std::endl;
				}
			}
			old_norm_2n_n_z = norm_z;
		}

		MPI_Allreduce(&success, &global_success, 1, MPI_INT, MPI_SUM, comm);
		if (global_success > 0) {
			break;
		}
	}

	if (success == 0) {
		if (comm.rank() == 0) {
			cout << "PASSED" << endl;
		}
		return EXIT_SUCCESS;
	} else {
		if (comm.rank() == 0) {
			cout << "FAILED" << endl;
		}
		return EXIT_FAILURE;
	}
}
<|MERGE_RESOLUTION|>--- conflicted
+++ resolved
@@ -17,10 +17,7 @@
 along with this program. If not, see <http://www.gnu.org/licenses/>.
 */
 
-#include "boost/foreach.hpp"
 #include "boost/mpi.hpp"
-#include "boost/program_options.hpp"
-#include "boost/static_assert.hpp"
 #include "cmath"
 #include "cstdlib"
 #include "iostream"
@@ -56,68 +53,6 @@
 
 
 /*
-<<<<<<< HEAD
-Offsets solution in given grid so that average is equal to analytic solution.
-*/
-template<class Geometry> void normalize_solution(
-	const std::vector<uint64_t>& cells,
-	dccrg::Dccrg<Poisson_Cell, Geometry>& grid
-) {
-	if (cells.size() == 0) {
-		return;
-	}
-
-	double avg_solved = 0, avg_analytic = 0;
-	BOOST_FOREACH(const uint64_t cell, cells) {
-
-		const auto cell_center = grid.geometry.get_center(cell);
-		if (grid.length.get()[0] == 1) {
-			avg_analytic += get_solution_value(
-				cell_center[1],
-				cell_center[2]
-			);
-		} else if (grid.length.get()[1] == 1) {
-			avg_analytic += get_solution_value(
-				cell_center[0],
-				cell_center[2]
-			);
-		} else if (grid.length.get()[2] == 1) {
-			avg_analytic += get_solution_value(
-				cell_center[0],
-				cell_center[1]
-			);
-		}
-
-		Poisson_Cell* const cell_data = grid[cell];
-		if (cell_data == NULL) {
-			std::cerr << __FILE__ << ":" << __LINE__
-				<< " No data for last cell " << cell
-				<< std::endl;
-			abort();
-		}
-
-		avg_solved += cell_data->solution;
-	}
-	avg_analytic /= cells.size();
-	avg_solved /= cells.size();
-
-	BOOST_FOREACH(const uint64_t cell, cells) {
-		Poisson_Cell* const cell_data = grid[cell];
-		if (cell_data == NULL) {
-			std::cerr << __FILE__ << ":" << __LINE__
-				<< " No data for last cell " << cell
-				<< std::endl;
-			abort();
-		}
-
-		cell_data->solution -= avg_solved - avg_analytic;
-	}
-}
-
-
-/*
-=======
->>>>>>> 387de21e
 Returns the p-norm of the difference of solution from exact.
 */
 template<class Geometry> double get_p_norm(
@@ -143,7 +78,7 @@
 	}
 
 	double local = 0, global = 0;
-	BOOST_FOREACH(const uint64_t cell, cells) {
+	for(const auto& cell: cells) {
 		Poisson_Cell* data = grid[cell];
 		if (data == NULL) {
 			std::cerr << __FILE__ << ":" << __LINE__
@@ -274,7 +209,7 @@
 		const std::vector<uint64_t> initial_cells = grid_x.get_cells();
 
 		// emulate RANDOM load balance but make local cells identical in grid_x, y and z
-		BOOST_FOREACH(const uint64_t cell, initial_cells) {
+		for(const auto& cell: initial_cells) {
 			const int target_process = cell % comm.size();
 			grid_x.pin(cell, target_process);
 			grid_y.pin(cell, target_process);
@@ -290,7 +225,7 @@
 		const std::vector<uint64_t> cells = grid_x.get_cells();
 
 		// initialize
-		BOOST_FOREACH(const uint64_t cell, cells) {
+		for(const auto& cell: cells) {
 			Poisson_Cell
 				*data_x = grid_x[cell],
 				*data_y = grid_y[cell],
