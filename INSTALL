--- conflicted
+++ resolved
@@ -2,7 +2,6 @@
 putting the .hpp files in this directory somewhere where
 your compiler can find them.
 
-<<<<<<< HEAD
 dccrg requires MPI-2, boost::mpi and Zoltan which might be
 available from your distribution. If not you can compile
 them for example into your home directory. Installation
@@ -22,17 +21,4 @@
 To use sfc++ in dccrg define USE_SFC when compiling a
 program using dccrg and sfc++ will be used to partition
 the initial cells between processes using a Hilber
-space-filling curve.
-=======
-dccrg requires boost::mpi and Zoltan which might be available
-from your distribution. If not you can compile them for
-example into your home directory. Installation instructions
-for several machines are given in
-https://gitorious.org/dccrg/pages/Install
-
-One can optionally use sfc++ (https://gitorious.org/sfc++)
-by defining USE_SFC when compiling programs that use dccrg.
-In that case the cells of the grid are initially distributed
-by a space-filling curve which should give much better
-load balance than the default linear ordering based on cell ids.
->>>>>>> da9dfd3a
+space-filling curve.