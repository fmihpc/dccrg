--- conflicted
+++ resolved
@@ -7456,11 +7456,7 @@
 		int worker_procs = this->comm_size;
 		if(getenv("DCCRG_PROCS") != NULL) {
 			const int dccrg_procs = atoi(getenv("DCCRG_PROCS"));
-<<<<<<< HEAD
-			if(dccrg_procs > 0 && (uint)dccrg_procs < this->comm_size)
-=======
 			if(dccrg_procs > 0 && dccrg_procs < (int)(this->comm_size))
->>>>>>> d7a7746b
 				worker_procs = dccrg_procs;
 		}
 		const int zoltan_worker = (this->rank < this->comm_size - worker_procs) ? 0 : 1;
