--- conflicted
+++ resolved
@@ -313,106 +313,8 @@
 	Dccrg():geometry_rw(length, mapping, topology){}
 
 
-<<<<<<< HEAD
-	/*!
-	Creates an instance of the grid based on another instance of the grid.
-
-	Call this with all processes unless you really know what you are doing.
-	Must not be used while the instance being copied is updating remote
-	neighbor data or balancing the load.
-	The Cell_Data class can differ between the two grids.
-	The geometry of this grid must be compatible with the other
-	grid's geometry (it must have a copy contructor taking the
-	other grid's geometry as an argument).
-
-	The following data is not included in the new dccrg instance:
-		- Other_Cell_Data, in other words the other grid's cell data
-		- refined/unrefined cells
-		- everything related to load balancing or remote neighbor updates
-
-	A dccrg instance created this way is already initialized.
-	*/
-	template<
-		class Other_Cell_Data,
-		class Other_Geometry
-	> Dccrg(const Dccrg<Other_Cell_Data, Other_Geometry>& other) :
-		topology_rw(other.topology),
-		mapping_rw(other.mapping),
-		geometry_rw(length, mapping, topology),
-		mapping_initialized(other.get_mapping_initialized()),
-		grid_initialized(other.get_initialized()),
-		neighborhood_length(other.get_neighborhood_length()),
-		max_tag(other.get_max_tag()),
-		send_single_cells(other.get_send_single_cells()),
-		comm(other.get_communicator()),
-		rank(other.get_rank()),
-		comm_size(other.get_comm_size()),
-		neighborhood_of(other.get_neighborhood_of()),
-		neighborhood_to(other.get_neighborhood_to()),
-		user_hood_of(other.get_user_hood_of()),
-		user_hood_to(other.get_user_hood_to()),
-		neighbors_to(other.get_all_neighbors_to()),
-		user_neigh_of(other.get_all_user_neigh_of()),
-		user_neigh_to(other.get_all_user_neigh_to()),
-		cell_process(other.get_cell_process()),
-		local_cells_on_process_boundary(other.get_local_cells_on_process_boundary_internal()),
-		remote_cells_on_process_boundary(other.get_remote_cells_on_process_boundary_internal()),
-		user_local_cells_on_process_boundary(other.get_user_local_cells_on_process_boundary()),
-		user_remote_cells_on_process_boundary(other.get_user_remote_cells_on_process_boundary()),
-		cells_to_send(other.get_cells_to_send()),
-		cells_to_receive(other.get_cells_to_receive()),
-		user_neigh_cells_to_send(other.get_user_neigh_cells_to_send()),
-		user_neigh_cells_to_receive(other.get_user_neigh_cells_to_receive()),
-		pin_requests(other.get_pin_requests()),
-		new_pin_requests(other.get_new_pin_requests()),
-		processes_per_part(other.get_processes_per_part()),
-		partitioning_options(other.get_partitioning_options()),
-		no_load_balancing(other.get_no_load_balancing()),
-		reserved_options(other.get_reserved_options()),
-		cell_weights(other.get_cell_weights()),
-		communication_weights(other.get_communication_weights()),
-		partitioning_neighborhoods(other.partitioning_neighborhoods),
-		neighbor_processes(other.get_neighbor_processes()),
-		balancing_load(other.get_balancing_load()),
-		load_balance_norm(other.load_balance_norm)
-	{
-		if (other.get_balancing_load()) {
-			std::cerr << __FILE__ << ":" << __LINE__
-				<< " Copy constructor called while the instance being copied is balancing load"
-				<< std::endl;
-			abort();
-		}
-
-		if (!this->geometry_rw.set(other.geometry)) {
-			std::cerr << __FILE__ << ":" << __LINE__
-				<< " Couldn't set geometry while copy constructing"
-				<< std::endl;
-			abort();
-		}
-
-		if (!this->mapping_rw.set_maximum_refinement_level(other.mapping.get_maximum_refinement_level())) {
-			std::cerr << __FILE__ << ":" << __LINE__
-				<< " Couldn't set maximum refinement level when copy constructing"
-				<< std::endl;
-			abort();
-		}
-
-		this->zoltan = Zoltan_Copy(other.get_zoltan());
-
-		// default construct Other_Cell_Data of local cells
-		for (typename std::unordered_map<uint64_t, Other_Cell_Data>::const_iterator
-			cell_item = other.get_cell_data().begin();
-			cell_item != other.get_cell_data().end();
-			cell_item++
-		) {
-			this->cell_data[cell_item->first];
-		}
-	}
-
-=======
 	// Copy constructor is deleted, since copying the entire grid is typically a mistake
 	template< class Other_Cell_Data, class Other_Geometry > Dccrg(const Dccrg<Other_Cell_Data, Other_Geometry>& other) = delete;
->>>>>>> 000ba44a
 
 	/*!
 	Initializes the instance of the grid with given parameters.
@@ -4048,11 +3950,8 @@
 		this->cells_not_to_refine.clear();
 		this->cells_not_to_unrefine.clear();
 		this->cell_weights.clear();
-<<<<<<< HEAD
 		this->communication_weights.clear();
-=======
 		this->parents_of_unrefined.clear();
->>>>>>> 000ba44a
 
 		#ifdef DEBUG
 		// check that there are no duplicate adds / removes
